use chrono::{
    Datelike, Duration as ChronoDuration, Local, NaiveDate as ChronoDate,
    NaiveDateTime as ChronoDateTime, NaiveTime as ChronoTime, Weekday as ChronoWeekday,
};

use crate::lexer::Lexeme;

#[derive(Debug, Eq, PartialEq)]
#[allow(clippy::enum_variant_names)]
/// Root of the Abstract Syntax Tree, represents a fully parsed DateTime
pub enum DateTime {
    /// Standard date and time
    DateTime(Date, Time),
    /// Backwards
    TimeDate(Time, Date),
    /// A duration after a datetime
    After(Duration, Box<DateTime>),
    /// A duration before a datetime
    Before(Duration, Box<DateTime>),
    /// A duration before the current datetime
    Ago(Duration),
    /// The current datetime
    Now,
}

impl DateTime {
    /// Parse a datetime from a slice of lexemes
    pub fn parse(l: &[Lexeme]) -> Option<(Self, usize)> {
        let mut tokens = 0;
        if l.get(tokens) == Some(&Lexeme::Now) {
            tokens += 1;
            return Some((Self::Now, tokens));
        }

        tokens = 0;
        if let Some((dur, t)) = Duration::parse(&l[tokens..]) {
            tokens += t;

            if Some(&Lexeme::After) == l.get(tokens) || Some(&Lexeme::From) == l.get(tokens) {
                tokens += 1;

                if let Some((datetime, t)) = DateTime::parse(&l[tokens..]) {
                    tokens += t;
                    return Some((Self::After(dur, Box::new(datetime)), tokens));
                }
            } else if Some(&Lexeme::Before) == l.get(tokens) {
                tokens += 1;

                if let Some((datetime, t)) = DateTime::parse(&l[tokens..]) {
                    tokens += t;
                    return Some((Self::Before(dur, Box::new(datetime)), tokens));
                }
            } else if Some(&Lexeme::Ago) == l.get(tokens) {
                tokens += 1;
                return Some((Self::Ago(dur), tokens));
            }
        }

        tokens = 0;
        if let Some((date, t)) = Date::parse(&l[tokens..]) {
            tokens += t;
            if l.get(tokens) == Some(&Lexeme::Comma) {
                tokens += 1;
            }

            if let Some((time, t)) = Time::parse(&l[tokens..]) {
                tokens += t;
                return Some((Self::DateTime(date, time), tokens));
            }
        }

        tokens = 0;
        if let Some((time, t)) = Time::parse(&l[tokens..]) {
            tokens += t;
            if l.get(tokens) == Some(&Lexeme::Comma) {
                tokens += 1;
            }

            if let Some((date, t)) = Date::parse(&l[tokens..]) {
                tokens += t;
                return Some((Self::TimeDate(time, date), tokens));
            }
        }

        None
    }

    /// Convert a parsed DateTime to chrono's NaiveDateTime
    pub fn to_chrono(&self, default: ChronoTime) -> Result<ChronoDateTime, crate::Error> {
        Ok(match self {
            DateTime::Now => Local::now().naive_local(),
            DateTime::DateTime(date, time) => {
                let date = date.to_chrono()?;
                let time = time.to_chrono(default)?;

                ChronoDateTime::new(date, time)
            }
            DateTime::TimeDate(time, date) => {
                let date = date.to_chrono()?;
                let time = time.to_chrono(default)?;

                ChronoDateTime::new(date, time)
            }
            DateTime::After(dur, date) => {
                let date = date.to_chrono(default)?;
                dur.after(date)
            }
            DateTime::Before(dur, date) => {
                let date = date.to_chrono(default)?;
                dur.before(date)
            }
            DateTime::Ago(dur) => {
                let date = Local::now().naive_local();
                dur.before(date)
            }
        })
    }
}

#[derive(Debug, Eq, PartialEq)]
/// A Parsed Date
pub enum Date {
    MonthNumDayYear(u32, u32, u32),
    MonthDayYear(Month, u32, u32),
    MonthNumDay(u32, u32),
    MonthDay(Month, u32),
    Relative(RelativeSpecifier, Weekday),
    Weekday(Weekday),
    Today,
    Tomorrow,
    Yesterday,
}

impl Date {
    fn parse(l: &[Lexeme]) -> Option<(Self, usize)> {
        let mut tokens = 0;

        if let Some(&Lexeme::Today) = l.get(tokens) {
            tokens += 1;
            return Some((Self::Today, tokens));
        }

        tokens = 0;
        if let Some(&Lexeme::Tomorrow) = l.get(tokens) {
            tokens += 1;
            return Some((Self::Tomorrow, tokens));
        }

        tokens = 0;
        if let Some(&Lexeme::Yesterday) = l.get(tokens) {
            tokens += 1;
            return Some((Self::Yesterday, tokens));
        }

        tokens = 0;
        if let Some((month, t)) = Month::parse(&l[tokens..]) {
            tokens += t;

            let (day, t) = Num::parse(&l[tokens..])?;
            tokens += t;

            if let Some((year, t)) = Num::parse(&l[tokens..]) {
                tokens += t;
                return Some((Self::MonthDayYear(month, day, year), tokens));
            } else {
                return Some((Self::MonthDay(month, day), tokens));
            }
        }

        tokens = 0;
        if let Some((relspec, t)) = RelativeSpecifier::parse(&l[tokens..]) {
            tokens += t;

            if let Some((weekday, t)) = Weekday::parse(&l[tokens..]) {
                tokens += t;
                return Some((Self::Relative(relspec, weekday), tokens));
            }
        } else if let Some((weekday, t)) = Weekday::parse(&l[tokens..]) {
            tokens += t;
            return Some((Self::Weekday(weekday), tokens));
        } else if let Some((num1, t)) = Num::parse(&l[tokens..]) {
            tokens += t;
            if let Some(delim) = l.get(tokens) {
                if delim == &Lexeme::Slash || delim == &Lexeme::Dash || delim == &Lexeme::Dot {
                    // Consume slash or dash
                    tokens += 1;

                    if let Some((num2, t)) = Num::parse(&l[tokens..]) {
                        tokens += t;
                        if l.get(tokens)? == delim {
                            // Consume slash or dash
                            tokens += 1;

                            let (num3, t) = Num::parse(&l[tokens..])?;
                            tokens += t;

                            // If delim is dot use DMY, otherwise MDY
                            if delim == &Lexeme::Dot {
                                return Some((Self::MonthNumDayYear(num2, num1, num3), tokens));
                            }
                            else {
                                return Some((Self::MonthNumDayYear(num1, num2, num3), tokens));
                            }
                        } else {
                            // If delim is dot use DMY, otherwise MDY
                            if delim == &Lexeme::Dot {
                                return Some((Self::MonthNumDay(num2, num1), tokens));
                            }
                            else {
                                return Some((Self::MonthNumDay(num1, num2), tokens));
                            }
                        }
                    }
                }
            }
        }

        None
    }

    fn to_chrono(&self) -> Result<ChronoDate, crate::Error> {
        Ok(match self {
            Date::Today => Local::now().naive_local().date(),
            Date::Yesterday => {
                let today = Local::now().naive_local().date();
                today - ChronoDuration::days(1)
            }
            Date::Tomorrow => {
                let today = Local::now().naive_local().date();
                today + ChronoDuration::days(1)
            }
            Date::MonthNumDay(month, day) => {
                let today = Local::now().naive_local();
                ChronoDate::from_ymd_opt(today.year(), *month, *day)
                    .ok_or(crate::Error::InvalidDate(
                        format!("Invalid month-day: {month}-{day}")
                    ))?
            }
            Date::MonthNumDayYear(month, day, year) => {
                let curr = Local::now().naive_local().year() as u32;
                let year = if *year < 100 {
                    if curr + 10 < 2000 + *year {
                        1900 + *year
                    } else {
                        2000 + *year
                    }
                } else {
                    *year
                };

                ChronoDate::from_ymd_opt(year as i32, *month, *day)
                    .ok_or(crate::Error::InvalidDate(
                        format!("Invalid year-month-day: {year}-{month}-{day}")
                    ))?
            }
            Date::MonthDay(month, day) => {
                let today = Local::now().naive_local();
                let month = *month as u32;
                ChronoDate::from_ymd_opt(today.year(), month, *day)
                    .ok_or(crate::Error::InvalidDate(
                        format!("Invalid month-day: {month}-{day}")
                    ))?
            }
            Date::MonthDayYear(month, day, year) => {
                ChronoDate::from_ymd_opt(*year as i32, *month as u32, *day)
                    .ok_or(crate::Error::InvalidDate(
                        format!("Invalid year-month-day: {}-{}-{}", *year, *month as u32, *day)
                    ))?
            }
            Date::Relative(relspec, weekday) => {
                let weekday = weekday.to_chrono();
                let mut date = Local::now().naive_local().date();

                if relspec == &RelativeSpecifier::Next {
                    date += ChronoDuration::weeks(1);
                }

                if relspec == &RelativeSpecifier::Last {
                    date -= ChronoDuration::weeks(1);
                }

                while date.weekday() != weekday {
                    date += ChronoDuration::days(1);
                }

                date
            }
            Date::Weekday(weekday) => {
                let weekday = weekday.to_chrono();
                let mut date = Local::now().naive_local().date();

                while date.weekday() != weekday {
                    date += ChronoDuration::days(1);
                }

                date
            }
        })
    }
}

#[derive(Debug, Eq, PartialEq)]
pub enum RelativeSpecifier {
    This,
    Next,
    Last,
}

impl RelativeSpecifier {
    fn parse(l: &[Lexeme]) -> Option<(Self, usize)> {
        let res = match l.get(0) {
            Some(Lexeme::This) => Some(Self::This),
            Some(Lexeme::Next) => Some(Self::Next),
            Some(Lexeme::Last) => Some(Self::Last),
            _ => None,
        };

        res.map(|e| (e, 1))
    }
}

#[derive(Debug, Eq, PartialEq)]
pub enum Weekday {
    Monday,
    Tuesday,
    Wednesday,
    Thursday,
    Friday,
    Saturday,
    Sunday,
}

impl Weekday {
    fn parse(l: &[Lexeme]) -> Option<(Self, usize)> {
        let res = match l.get(0) {
            Some(Lexeme::Sunday) => Some(Self::Sunday),
            Some(Lexeme::Monday) => Some(Self::Monday),
            Some(Lexeme::Tuesday) => Some(Self::Tuesday),
            Some(Lexeme::Wednesday) => Some(Self::Wednesday),
            Some(Lexeme::Thursday) => Some(Self::Thursday),
            Some(Lexeme::Friday) => Some(Self::Friday),
            Some(Lexeme::Saturday) => Some(Self::Saturday),
            _ => None,
        };

        res.map(|e| (e, 1))
    }

    fn to_chrono(&self) -> ChronoWeekday {
        match *self {
            Weekday::Monday => ChronoWeekday::Mon,
            Weekday::Tuesday => ChronoWeekday::Tue,
            Weekday::Wednesday => ChronoWeekday::Wed,
            Weekday::Thursday => ChronoWeekday::Thu,
            Weekday::Friday => ChronoWeekday::Fri,
            Weekday::Saturday => ChronoWeekday::Sat,
            Weekday::Sunday => ChronoWeekday::Sun,
        }
    }
}

#[derive(Debug, Eq, PartialEq, Clone, Copy)]
pub enum Month {
    January = 1,
    February = 2,
    March = 3,
    April = 4,
    May = 5,
    June = 6,
    July = 7,
    August = 8,
    September = 9,
    October = 10,
    November = 11,
    December = 12,
}

impl Month {
    fn parse(l: &[Lexeme]) -> Option<(Self, usize)> {
        let res = match l.get(0) {
            Some(Lexeme::January) => Some(Self::January),
            Some(Lexeme::February) => Some(Self::February),
            Some(Lexeme::March) => Some(Self::March),
            Some(Lexeme::April) => Some(Self::April),
            Some(Lexeme::May) => Some(Self::May),
            Some(Lexeme::June) => Some(Self::June),
            Some(Lexeme::July) => Some(Self::July),
            Some(Lexeme::August) => Some(Self::August),
            Some(Lexeme::September) => Some(Self::September),
            Some(Lexeme::October) => Some(Self::October),
            Some(Lexeme::November) => Some(Self::November),
            Some(Lexeme::December) => Some(Self::December),
            _ => None,
        };

        res.map(|e| (e, 1))
    }
}

#[derive(Debug, Eq, PartialEq)]
pub enum Time {
    HourMin(u32, u32),
    HourMinAM(u32, u32),
    HourMinPM(u32, u32),
    Empty,
}

impl Time {
    fn parse(l: &[Lexeme]) -> Option<(Self, usize)> {
        let mut tokens = 0;

        if let Some((hour, t)) = Num::parse(&l[tokens..]) {
            tokens += t;
            if l.get(tokens) == Some(&Lexeme::Colon) {
                tokens += 1;

                if let Some((min, t)) = Num::parse(&l[tokens..]) {
                    tokens += t;
                    if let Some(&Lexeme::AM) = l.get(tokens) {
                        tokens += 1;
                        return Some((Time::HourMinAM(hour, min), tokens));
                    } else if let Some(&Lexeme::PM) = l.get(tokens) {
                        tokens += 1;
                        return Some((Time::HourMinPM(hour, min), tokens));
                    } else {
                        return Some((Time::HourMin(hour, min), tokens));
                    }
                }
            }
        }

        tokens = 0;
        Some((Self::Empty, tokens))
    }

    fn to_chrono(&self, default: ChronoTime) -> Result<ChronoTime, crate::Error> {
        match *self {
            Time::Empty => Ok(default),
            Time::HourMin(hour, min) => ChronoTime::from_hms_opt(hour, min, 0)
                .ok_or(crate::Error::InvalidDate(
                    format!("Invalid time: {hour}:{min}")
                )),
            Time::HourMinAM(hour, min) => ChronoTime::from_hms_opt(hour, min, 0)
                .ok_or(crate::Error::InvalidDate(
                    format!("Invalid time: {hour}:{min} am")
                )),
            Time::HourMinPM(hour, min) => ChronoTime::from_hms_opt(hour + 12, min, 0)
                .ok_or(crate::Error::InvalidDate(
                    format!("Invalid time: {hour}:{min} pm")
                )),
        }
    }
}

#[derive(Debug, Eq, PartialEq)]
pub enum Article {
    A,
    An,
    The,
}

impl Article {
    fn parse(l: &[Lexeme]) -> Option<(Self, usize)> {
        match l.get(0) {
            Some(Lexeme::A) => Some((Self::A, 1)),
            Some(Lexeme::An) => Some((Self::An, 1)),
            Some(Lexeme::The) => Some((Self::The, 1)),
            _ => None,
        }
    }
}

#[derive(Debug, Eq, PartialEq)]
pub enum Duration {
    Article(Unit),
    Specific(u32, Unit),
    Concat(Box<Duration>, Box<Duration>)
}

impl Duration {
    fn parse(l: &[Lexeme]) -> Option<(Self, usize)> {
        let mut tokens = 0;
        if let Some((d, t)) = Duration::parse_concrete(l) {
            tokens += t;

            if let Some(Lexeme::And) = l.get(tokens) {
                tokens += 1;

                if let Some((dur2, t)) = Duration::parse(&l[tokens..]) {
                    tokens += t;

                    return Some((Duration::Concat(Box::new(d), Box::new(dur2)), tokens));
                }
            }

            return Some((d, t));
        }

        None
    }

    fn parse_concrete(l: &[Lexeme]) -> Option<(Self, usize)> {
        let mut tokens = 0;

        if let Some((num, t)) = Num::parse(&l[tokens..]) {
            tokens += t;
            if let Some((u, t)) = Unit::parse(&l[tokens..]) {
                tokens += t;
                return Some((Self::Specific(num, u), tokens));
            }
        }

        tokens = 0;
        if let Some((_, t)) = Article::parse(l) {
            tokens += t;
            if let Some((u, t)) = Unit::parse(&l[tokens..]) {
                tokens += t;
                return Some((Self::Article(u), tokens));
            }
        }

        None
    }

    fn unit(&self) -> &Unit {
        match self {
            Duration::Article(u) => u,
            Duration::Specific(_, u) => u,
            _ => unimplemented!()
        }
    }

    fn num(&self) -> u32 {
        match *self {
            Duration::Article(_) => 1,
            Duration::Specific(num, _) => num,
            _ => unimplemented!()
        }
    }

    fn convertable(&self) -> bool {
        if let Duration::Concat(dur1, dur2) = self {
            return dur1.convertable() && dur2.convertable();
        }

        let unit = self.unit();
        unit != &Unit::Month && unit != &Unit::Year
    }

    fn to_chrono(&self) -> ChronoDuration {
        if let Duration::Concat(dur1, dur2) = self {
            return dur1.to_chrono() + dur2.to_chrono();
        }

        let unit = self.unit();
        let num = self.num();

        match unit {
            Unit::Day => ChronoDuration::days(num as i64),
            Unit::Week => ChronoDuration::weeks(num as i64),
            Unit::Hour => ChronoDuration::hours(num as i64),
            Unit::Minute => ChronoDuration::minutes(num as i64),
            _ => unreachable!(),
        }
    }

    fn after(&self, date: ChronoDateTime) -> ChronoDateTime {
        if let Duration::Concat(dur1, dur2) = self {
            return dur2.after(dur1.after(date));
        }

        if self.convertable() {
            date + self.to_chrono()
        } else {

            match self.unit() {
                Unit::Month => {
                    if date.month() == 12 {
                        date.with_month(1).unwrap()
                            .with_year(date.year() + 1).unwrap()
                    } else {
                        date.with_month(date.month()+self.num()).unwrap()
                    }
                }
                Unit::Year => {
                    date.with_year(date.year()+self.num() as i32).unwrap()
                }
                _ => unreachable!()
            }
        }
    }

    fn before(&self, date: ChronoDateTime) -> ChronoDateTime {
        if let Duration::Concat(dur1, dur2) = self {
            return dur2.before(dur1.before(date));
        }

        if self.convertable() {
            date - self.to_chrono()
        } else {
            match self.unit() {
                Unit::Month => {
                    if date.month() == 1 {
                        date.with_month(12).unwrap()
                            .with_year(date.year() - 1 as i32).unwrap()
                    } else {
                        date.with_month(date.month()-self.num()).unwrap()
                    }
                }
                Unit::Year => {
                    date.with_year(date.year()-self.num() as i32).unwrap()
                }
                _ => unreachable!()
            }
        }

    }
}

#[derive(Debug, Eq, PartialEq)]
pub enum Unit {
    Day,
    Week,
    Hour,
    Minute,
    Month,
    Year,
}

impl Unit {
    fn parse(l: &[Lexeme]) -> Option<(Self, usize)> {
        match l.get(0) {
            Some(Lexeme::Day) => Some((Unit::Day, 1)),
            Some(Lexeme::Week) => Some((Unit::Week, 1)),
            Some(Lexeme::Month) => Some((Unit::Month, 1)),
            Some(Lexeme::Year) => Some((Unit::Year, 1)),
            Some(Lexeme::Minute) => Some((Unit::Minute, 1)),
            Some(Lexeme::Hour) => Some((Unit::Hour, 1)),
            _ => None,
        }
    }
}

struct Ones;

impl Ones {
    fn parse(l: &[Lexeme]) -> Option<(u32, usize)> {
        let mut res = match l.get(0) {
            Some(Lexeme::One) => Some(1),
            Some(Lexeme::Two) => Some(2),
            Some(Lexeme::Three) => Some(3),
            Some(Lexeme::Four) => Some(4),
            Some(Lexeme::Five) => Some(5),
            Some(Lexeme::Six) => Some(6),
            Some(Lexeme::Seven) => Some(7),
            Some(Lexeme::Eight) => Some(8),
            Some(Lexeme::Nine) => Some(9),
            _ => None,
        };

        if res.is_none() {
            if let Some(Lexeme::Num(n)) = l.get(0) {
                if *n < 10 {
                    res = Some(*n);
                }
            }
        }

        res.map(|n| (n, 1))
    }
}

struct Teens;
impl Teens {
    fn parse(l: &[Lexeme]) -> Option<(u32, usize)> {
        let mut res = match l.get(0) {
            Some(Lexeme::Ten) => Some((10, 1)),
            Some(Lexeme::Eleven) => Some((11, 1)),
            Some(Lexeme::Twelve) => Some((12, 1)),
            Some(Lexeme::Thirteen) => Some((13, 1)),
            Some(Lexeme::Fourteen) => Some((14, 1)),
            Some(Lexeme::Fifteen) => Some((15, 1)),
            Some(Lexeme::Sixteen) => Some((16, 1)),
            Some(Lexeme::Seventeen) => Some((17, 1)),
            Some(Lexeme::Eighteen) => Some((18, 1)),
            Some(Lexeme::Nineteen) => Some((19, 1)),
            _ => None,
        };

        if res.is_none() {
            if let Some(Lexeme::Num(n)) = l.get(0) {
                if *n >= 10 && *n <= 19 {
                    res = Some((*n, 1));
                }
            }
        }

        res
    }
}

struct Tens;
impl Tens {
    fn parse(l: &[Lexeme]) -> Option<(u32, usize)> {
        match l.get(0) {
            Some(Lexeme::Twenty) => Some((20, 1)),
            Some(Lexeme::Thirty) => Some((30, 1)),
            Some(Lexeme::Fourty) => Some((40, 1)),
            Some(Lexeme::Fifty) => Some((50, 1)),
            Some(Lexeme::Sixty) => Some((60, 1)),
            Some(Lexeme::Seventy) => Some((70, 1)),
            Some(Lexeme::Eighty) => Some((80, 1)),
            Some(Lexeme::Ninety) => Some((90, 1)),
            _ => None,
        }
    }
}

struct NumDouble;
impl NumDouble {
    fn parse(l: &[Lexeme]) -> Option<(u32, usize)> {
        let mut tokens = 0;

        if let Some((tens, t)) = Tens::parse(&l[tokens..]) {
            tokens += t;

            if Some(&Lexeme::Dash) == l.get(tokens) {
                tokens += 1;
            }

            let (ones, t) = Ones::parse(&l[tokens..]).unwrap_or((0, 0));
            tokens += t;
            return Some((tens + ones, tokens));
        }

        tokens = 0;
        if let Some((teens, t)) = Teens::parse(&l[tokens..]) {
            tokens += t;
            return Some((teens, tokens));
        }

        tokens = 0;
        if let Some((ones, t)) = Ones::parse(&l[tokens..]) {
            tokens += t;
            return Some((ones, tokens));
        }

        tokens = 0;
        if let Some(Lexeme::Num(n)) = l.get(tokens) {
            tokens += 1;
            if *n < 100 && *n > 19 {
                return Some((*n, tokens));
            }
        }

        None
    }
}

struct NumTriple;
impl NumTriple {
    fn parse(l: &[Lexeme]) -> Option<(u32, usize)> {
        let mut tokens = 0;

        if let Some((ones, t)) = Ones::parse(&l[tokens..]) {
            tokens += t;

            if Some(&Lexeme::Hundred) == l.get(tokens) {
                // Consume 'Hundred'
                tokens += 1;

                let required = Some(&Lexeme::And) == l.get(tokens);
                if required {
                    tokens += 1;
                }
                let double = NumDouble::parse(&l[tokens..]);

                if !required || double.is_some() {
                    let (double, t) = double.unwrap_or((0, 0));
                    tokens += t;

                    return Some((ones * 100 + double, tokens));
                }
            }
        }

        tokens = 0;
        if Some(&Lexeme::Hundred) == l.get(tokens) {
            tokens += 1;

            let required = Some(&Lexeme::And) == l.get(tokens);
            if required {
                tokens += 1;
            }
            let double = NumDouble::parse(&l[tokens..]);

            if !required || double.is_some() {
                let (double, t) = double.unwrap_or((0, 0));
                tokens += t;

                return Some((100 + double, tokens));
            }
        }

        tokens = 0;
        if let Some((num_double, t)) = NumDouble::parse(&l[tokens..]) {
            tokens += t;
            return Some((num_double, tokens));
        }

        tokens = 0;
        if let Some(&Lexeme::Num(n)) = l.get(tokens) {
            tokens += 1;
            if n > 99 && n < 1000 {
                return Some((n, tokens));
            }
        }

        None
    }
}

struct NumTripleUnit;
impl NumTripleUnit {
    fn parse(l: &[Lexeme]) -> Option<(u32, usize)> {
        match l.get(0) {
            Some(Lexeme::Thousand) => Some((1000, 1)),
            Some(Lexeme::Million) => Some((1000000, 1)),
            Some(Lexeme::Billion) => Some((1000000000, 1)),
            _ => None,
        }
    }
}

struct Num;
impl Num {
    fn parse(l: &[Lexeme]) -> Option<(u32, usize)> {
        let mut tokens = 0;

        // <num_triple>
        if let Some((triple, t)) = NumTriple::parse(&l[tokens..]) {
            tokens += t;

            // <num_triple_unit>
            if let Some((unit, t)) = NumTripleUnit::parse(&l[tokens..]) {
                tokens += t;

                let required = Some(&Lexeme::And) == l.get(tokens);
                if required {
                    tokens += 1;
                } // Consume and
                let num = Num::parse(&l[tokens..]);

                if !required || num.is_some() {
                    let (num, t) = num.unwrap_or((0, 0));
                    tokens += t;

                    return Some((triple * unit + num, tokens));
                }
            }
        }

        tokens = 0;
        // <num_triple_unit>
        if let Some((unit, t)) = NumTripleUnit::parse(&l[tokens..]) {
            tokens += t;

            let required = Some(&Lexeme::And) == l.get(tokens);
            if required {
                tokens += 1;
            } // Consume and
            let num = Num::parse(&l[tokens..]);

            if num.is_some() || !required {
                let (num, t) = num.unwrap_or((0, 0));
                tokens += t;

                return Some((unit + num, tokens));
            }
        }

        // <num_triple>
        tokens = 0;
        if let Some((num, t)) = NumTriple::parse(&l[tokens..]) {
            tokens += t;
            return Some((num, tokens));
        }

        tokens = 0;
        // NUM
        if let Some(&Lexeme::Num(n)) = l.get(tokens) {
            tokens += 1;
            if n >= 1000 {
                return Some((n, tokens));
            }
        }

        None
    }
}

#[test]
fn test_ones() {
    let lexemes = vec![Lexeme::Five];
    let (ones, t) = Ones::parse(lexemes.as_slice()).unwrap();

    assert_eq!(ones, 5);
    assert_eq!(t, 1);
}

#[test]
fn test_ones_literal() {
    let lexemes = vec![Lexeme::Num(5)];
    let (ones, t) = Ones::parse(lexemes.as_slice()).unwrap();

    assert_eq!(ones, 5);
    assert_eq!(t, 1);
}

#[test]
fn test_simple_num() {
    let lexemes = vec![Lexeme::Num(5)];
    let (num, t) = Num::parse(lexemes.as_slice()).unwrap();

    assert_eq!(num, 5);
    assert_eq!(t, 1);
}

#[test]
fn test_complex_triple_num() {
    let lexemes = vec![
        Lexeme::Num(2),
        Lexeme::Hundred,
        Lexeme::And,
        Lexeme::Thirty,
        Lexeme::Dash,
        Lexeme::Five,
    ];
    let (num, t) = NumTriple::parse(lexemes.as_slice()).unwrap();

    assert_eq!(num, 235);
    assert_eq!(t, 6);
}

#[test]
fn test_complex_num() {
    let lexemes = vec![
        Lexeme::Two,
        Lexeme::Hundred,
        Lexeme::Five,
        Lexeme::Million,
        Lexeme::Thirty,
        Lexeme::Thousand,
        Lexeme::And,
        Lexeme::Ten,
    ];
    let (num, t) = Num::parse(lexemes.as_slice()).unwrap();

    assert_eq!(t, 8);
    assert_eq!(num, 205_030_010);
}

#[test]
fn test_simple_date_time() {
    use chrono::Timelike;

    let lexemes = vec![
        Lexeme::February,
        Lexeme::Num(16),
        Lexeme::Num(2022),
        Lexeme::Num(5),
        Lexeme::Colon,
        Lexeme::Num(27),
        Lexeme::PM,
    ];
    let (date, t) = DateTime::parse(lexemes.as_slice()).unwrap();
    let date = date.to_chrono(Local::now().naive_local().time()).unwrap();

    assert_eq!(t, 7);
    assert_eq!(date.year(), 2022);
    assert_eq!(date.month(), 2);
    assert_eq!(date.day(), 16);
    assert_eq!(date.hour(), 17);
    assert_eq!(date.minute(), 27);
}

#[test]
fn test_complex_relative_datetime() {
    let lexemes = vec![
        Lexeme::A,
        Lexeme::Week,
        Lexeme::After,
        Lexeme::Two,
        Lexeme::Day,
        Lexeme::Before,
        Lexeme::The,
        Lexeme::Day,
        Lexeme::After,
        Lexeme::Tomorrow,
        Lexeme::Comma,
        Lexeme::Num(5),
        Lexeme::Colon,
        Lexeme::Num(20),
    ];
    let today = Local::now().naive_local().date();
    let (date, t) = DateTime::parse(lexemes.as_slice()).unwrap();
    let date = date.to_chrono(Local::now().naive_local().time()).unwrap();

    assert_eq!(t, 14);
    assert_eq!(date.year(), today.year());
    assert_eq!(date.month(), today.month());
    assert_eq!(date.day(), today.day() + 7 - 2 + 1 + 1);
}

#[test]
fn test_datetime_now() {
    use chrono::Timelike;

    let lexemes = vec![Lexeme::Now];
    let (date, t) = DateTime::parse(lexemes.as_slice()).unwrap();
    let date = date.to_chrono(Local::now().naive_local().time()).unwrap();

    let now = Local::now().naive_local();
    assert_eq!(t, 1);
    assert_eq!(date.year(), now.year());
    assert_eq!(date.month(), now.month());
    assert_eq!(date.day(), now.day());
    assert_eq!(date.hour(), now.hour());
    assert_eq!(date.minute(), now.minute());
}

#[test]
fn test_malformed_article_after() {
    let lexemes = vec![Lexeme::A, Lexeme::Day, Lexeme::After, Lexeme::Colon];
    assert!(DateTime::parse(lexemes.as_slice()).is_none());
}

#[test]
fn test_malformed_after() {
    let lexemes = vec![Lexeme::Num(5), Lexeme::Day, Lexeme::After, Lexeme::Colon];
    assert!(DateTime::parse(lexemes.as_slice()).is_none());
}

#[test]
fn test_datetime_ago() {
    let lexemes = vec![Lexeme::A, Lexeme::Day, Lexeme::Ago];
    let (date, t) = DateTime::parse(lexemes.as_slice()).unwrap();
    let date = date.to_chrono(Local::now().naive_local().time()).unwrap();

    let today = Local::now().naive_local().date();
    assert_eq!(t, 3);
    assert_eq!(date.year(), today.year());
    assert_eq!(date.month(), today.month());
    assert_eq!(date.day(), today.day() - 1);
}

#[test]
fn test_teens() {
    assert_eq!((10, 1), Teens::parse(&[Lexeme::Ten]).unwrap());
    assert_eq!((11, 1), Teens::parse(&[Lexeme::Eleven]).unwrap());
    assert_eq!((12, 1), Teens::parse(&[Lexeme::Twelve]).unwrap());
    assert_eq!((13, 1), Teens::parse(&[Lexeme::Thirteen]).unwrap());
    assert_eq!((14, 1), Teens::parse(&[Lexeme::Fourteen]).unwrap());
    assert_eq!((15, 1), Teens::parse(&[Lexeme::Fifteen]).unwrap());
    assert_eq!((16, 1), Teens::parse(&[Lexeme::Sixteen]).unwrap());
    assert_eq!((17, 1), Teens::parse(&[Lexeme::Seventeen]).unwrap());
    assert_eq!((18, 1), Teens::parse(&[Lexeme::Eighteen]).unwrap());
    assert_eq!((19, 1), Teens::parse(&[Lexeme::Nineteen]).unwrap());
}

#[test]
fn test_article_before() {
    let (date, t) =
        DateTime::parse(&[Lexeme::A, Lexeme::Day, Lexeme::Before, Lexeme::Today]).unwrap();
    let date = date.to_chrono(Local::now().naive_local().time()).unwrap();
    let today = Local::now().naive_local().date();
    assert_eq!(t, 4);
    assert_eq!(date.year(), today.year());
    assert_eq!(date.month(), today.month());
    assert_eq!(date.day(), today.day() - 1);
}

#[test]
fn test_after_december() {
    let l = vec![
        Lexeme::A,
        Lexeme::Month,
        Lexeme::After,
        Lexeme::December,
        Lexeme::Num(5),
    ];

    let today = Local::now().naive_local().date();
    let (date, t) = DateTime::parse(l.as_slice()).unwrap();
    let date = date.to_chrono(Local::now().naive_local().time()).unwrap();

    assert_eq!(t, 5);
    assert_eq!(date.year(), today.year() + 1);
    assert_eq!(date.month(), 1);
    assert_eq!(date.day(), 5);
}

#[test]
fn test_month_before_january() {
    let l = vec![
        Lexeme::A,
        Lexeme::Month,
        Lexeme::Before,
        Lexeme::January,
        Lexeme::Num(5),
    ];

    let today = Local::now().naive_local().date();
    let (date, t) = DateTime::parse(l.as_slice()).unwrap();
    let date = date.to_chrono(Local::now().naive_local().time()).unwrap();

    assert_eq!(t, 5);
    assert_eq!(date.year(), today.year() - 1);
    assert_eq!(date.month(), 12);
    assert_eq!(date.day(), 5);
}

#[test]
fn test_month_after() {
    let l = vec![
        Lexeme::A,
        Lexeme::Month,
        Lexeme::After,
        Lexeme::October,
        Lexeme::Num(5),
    ];

    let today = Local::now().naive_local().date();
    let (date, t) = DateTime::parse(l.as_slice()).unwrap();
    let date = date.to_chrono(Local::now().naive_local().time()).unwrap();

    assert_eq!(t, 5);
    assert_eq!(date.year(), today.year());
    assert_eq!(date.month(), 11);
    assert_eq!(date.day(), 5);
}

#[test]
fn test_year_after() {
    let l = vec![
        Lexeme::A,
        Lexeme::Year,
        Lexeme::After,
        Lexeme::October,
        Lexeme::Num(5),
    ];

    let today = Local::now().naive_local().date();
    let (date, t) = DateTime::parse(l.as_slice()).unwrap();
    let date = date.to_chrono(Local::now().naive_local().time()).unwrap();

    assert_eq!(t, 5);
    assert_eq!(date.year(), today.year() + 1);
    assert_eq!(date.month(), 10);
    assert_eq!(date.day(), 5);
}

#[test]
fn test_month_before() {
    let l = vec![
        Lexeme::A,
        Lexeme::Month,
        Lexeme::Before,
        Lexeme::October,
        Lexeme::Num(5),
    ];

    let today = Local::now().naive_local().date();
    let (date, t) = DateTime::parse(l.as_slice()).unwrap();
    let date = date.to_chrono(Local::now().naive_local().time()).unwrap();

    assert_eq!(t, 5);
    assert_eq!(date.year(), today.year());
    assert_eq!(date.month(), 9);
    assert_eq!(date.day(), 5);
}

#[test]
fn test_year_before() {
    let l = vec![
        Lexeme::A,
        Lexeme::Year,
        Lexeme::Before,
        Lexeme::October,
        Lexeme::Num(5),
    ];

    let today = Local::now().naive_local().date();
    let (date, t) = DateTime::parse(l.as_slice()).unwrap();
    let date = date.to_chrono(Local::now().naive_local().time()).unwrap();

    assert_eq!(t, 5);
    assert_eq!(date.year(), today.year() - 1);
    assert_eq!(date.month(), 10);
    assert_eq!(date.day(), 5);
}

#[test]
<<<<<<< HEAD
fn test_month_literals_with_time_and_year() {
    use chrono::Timelike;

    let lexemes = vec![
        Lexeme::February,
        Lexeme::Num(16),
        Lexeme::Num(2022),
        Lexeme::Comma,
        Lexeme::Num(5),
        Lexeme::Colon,
        Lexeme::Num(27),
        Lexeme::PM,
=======
fn test_slash_separated_date() {
    let lexemes = vec![
        Lexeme::Num(5),
        Lexeme::Slash,
        Lexeme::Num(12),
        Lexeme::Slash,
        Lexeme::Num(2023),
>>>>>>> 8768fd6c
    ];
    let (date, t) = DateTime::parse(lexemes.as_slice()).unwrap();
    let date = date.to_chrono(Local::now().naive_local().time()).unwrap();

<<<<<<< HEAD
    assert_eq!(t, 8);
    assert_eq!(date.year(), 2022);
    assert_eq!(date.month(), 2);
    assert_eq!(date.day(), 16);
    assert_eq!(date.hour(), 17);
    assert_eq!(date.minute(), 27);
}

#[test]
fn test_month_literals_with_time_and_no_year() {
    use chrono::Timelike;

    let lexemes = vec![
        Lexeme::February,
        Lexeme::Num(16),
        Lexeme::Comma,
        Lexeme::Num(5),
        Lexeme::Colon,
        Lexeme::Num(27),
        Lexeme::PM,
    ];
    let (date, t) = DateTime::parse(lexemes.as_slice()).unwrap();
    let date = date.to_chrono(Local::now().naive_local().time()).unwrap();
    let current_year = Local::now().naive_local().year();

    assert_eq!(t, 7);
    assert_eq!(date.year(), current_year);
    assert_eq!(date.month(), 2);
    assert_eq!(date.day(), 16);
    assert_eq!(date.hour(), 17);
    assert_eq!(date.minute(), 27);
=======
    assert_eq!(t, 5);
    assert_eq!(date.year(), 2023);
    assert_eq!(date.month(), 5);
    assert_eq!(date.day(), 12);
}

#[test]
fn test_slash_separated_invalid_month() {
    let lexemes = vec![
        Lexeme::Num(13),
        Lexeme::Slash,
        Lexeme::Num(12),
        Lexeme::Slash,
        Lexeme::Num(2023),
    ];
    let (date, _) = DateTime::parse(lexemes.as_slice()).unwrap();
    let date = date.to_chrono(Local::now().naive_local().time());

    assert!(date.is_err());
}

#[test]
fn test_dash_separated_date() {
    let lexemes = vec![
        Lexeme::Num(5),
        Lexeme::Dash,
        Lexeme::Num(12),
        Lexeme::Dash,
        Lexeme::Num(2023),
    ];
    let (date, t) = DateTime::parse(lexemes.as_slice()).unwrap();
    let date = date.to_chrono(Local::now().naive_local().time()).unwrap();

    assert_eq!(t, 5);
    assert_eq!(date.year(), 2023);
    assert_eq!(date.month(), 5);
    assert_eq!(date.day(), 12);
}

#[test]
fn test_dash_separated_invalid_month() {
    let lexemes = vec![
        Lexeme::Num(13),
        Lexeme::Dash,
        Lexeme::Num(12),
        Lexeme::Dash,
        Lexeme::Num(2023),
    ];
    let (date, _) = DateTime::parse(lexemes.as_slice()).unwrap();
    let date = date.to_chrono(Local::now().naive_local().time());

    assert!(date.is_err());
}

#[test]
fn test_dot_separated_date() {
    let lexemes = vec![
        Lexeme::Num(19),
        Lexeme::Dot,
        Lexeme::Num(12),
        Lexeme::Dot,
        Lexeme::Num(2023),
    ];
    let (date, t) = DateTime::parse(lexemes.as_slice()).unwrap();
    let date = date.to_chrono(Local::now().naive_local().time()).unwrap();

    assert_eq!(t, 5);
    assert_eq!(date.year(), 2023);
    assert_eq!(date.month(), 12);
    assert_eq!(date.day(), 19);
}

#[test]
fn test_dot_separated_date_invalid_month() {
    let lexemes = vec![
        Lexeme::Num(19),
        Lexeme::Dot,
        Lexeme::Num(13),
        Lexeme::Dot,
        Lexeme::Num(2023),
    ];
    let (date, _) = DateTime::parse(lexemes.as_slice()).unwrap();
    let date = date.to_chrono(Local::now().naive_local().time());

    assert!(date.is_err());
>>>>>>> 8768fd6c
}<|MERGE_RESOLUTION|>--- conflicted
+++ resolved
@@ -1201,7 +1201,6 @@
 }
 
 #[test]
-<<<<<<< HEAD
 fn test_month_literals_with_time_and_year() {
     use chrono::Timelike;
 
@@ -1214,7 +1213,20 @@
         Lexeme::Colon,
         Lexeme::Num(27),
         Lexeme::PM,
-=======
+    ];
+  
+    let (date, t) = DateTime::parse(lexemes.as_slice()).unwrap();
+    let date = date.to_chrono(Local::now().naive_local().time()).unwrap();
+  
+    assert_eq!(t, 8);
+    assert_eq!(date.year(), 2022);
+    assert_eq!(date.month(), 2);
+    assert_eq!(date.day(), 16);
+    assert_eq!(date.hour(), 17);
+    assert_eq!(date.minute(), 27);
+}
+
+#[test]
 fn test_slash_separated_date() {
     let lexemes = vec![
         Lexeme::Num(5),
@@ -1222,18 +1234,15 @@
         Lexeme::Num(12),
         Lexeme::Slash,
         Lexeme::Num(2023),
->>>>>>> 8768fd6c
-    ];
+    ];
+    
     let (date, t) = DateTime::parse(lexemes.as_slice()).unwrap();
     let date = date.to_chrono(Local::now().naive_local().time()).unwrap();
-
-<<<<<<< HEAD
-    assert_eq!(t, 8);
-    assert_eq!(date.year(), 2022);
-    assert_eq!(date.month(), 2);
-    assert_eq!(date.day(), 16);
-    assert_eq!(date.hour(), 17);
-    assert_eq!(date.minute(), 27);
+  
+    assert_eq!(t, 5);
+    assert_eq!(date.year(), 2023);
+    assert_eq!(date.month(), 5);
+    assert_eq!(date.day(), 12);
 }
 
 #[test]
@@ -1259,11 +1268,6 @@
     assert_eq!(date.day(), 16);
     assert_eq!(date.hour(), 17);
     assert_eq!(date.minute(), 27);
-=======
-    assert_eq!(t, 5);
-    assert_eq!(date.year(), 2023);
-    assert_eq!(date.month(), 5);
-    assert_eq!(date.day(), 12);
 }
 
 #[test]
@@ -1345,5 +1349,4 @@
     let date = date.to_chrono(Local::now().naive_local().time());
 
     assert!(date.is_err());
->>>>>>> 8768fd6c
 }