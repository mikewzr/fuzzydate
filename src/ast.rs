use chrono::{
    Datelike, Duration as ChronoDuration, Local, NaiveDate as ChronoDate,
    NaiveDateTime as ChronoDateTime, NaiveTime as ChronoTime, Weekday as ChronoWeekday,
};

use crate::lexer::Lexeme;

#[derive(Debug, Eq, PartialEq)]
#[allow(clippy::enum_variant_names)]
/// Root of the Abstract Syntax Tree, represents a fully parsed DateTime
pub enum DateTime {
    /// Standard date and time
    DateTime(Date, Time),
    /// Backwards
    TimeDate(Time, Date),
    /// A duration after a datetime
    After(Duration, Box<DateTime>),
    /// A duration before a datetime
    Before(Duration, Box<DateTime>),
    /// A duration before the current datetime
    Ago(Duration),
    /// The current datetime
    Now,
}

impl DateTime {
    /// Parse a datetime from a slice of lexemes
    pub fn parse(l: &[Lexeme]) -> Option<(Self, usize)> {
        let mut tokens = 0;
        if l.get(tokens) == Some(&Lexeme::Now) {
            tokens += 1;
            return Some((Self::Now, tokens));
        }

        tokens = 0;
        if let Some((dur, t)) = Duration::parse(&l[tokens..]) {
            tokens += t;

            if Some(&Lexeme::After) == l.get(tokens) || Some(&Lexeme::From) == l.get(tokens) {
                tokens += 1;

                if let Some((datetime, t)) = DateTime::parse(&l[tokens..]) {
                    tokens += t;
                    return Some((Self::After(dur, Box::new(datetime)), tokens));
                }
            } else if Some(&Lexeme::Before) == l.get(tokens) {
                tokens += 1;

                if let Some((datetime, t)) = DateTime::parse(&l[tokens..]) {
                    tokens += t;
                    return Some((Self::Before(dur, Box::new(datetime)), tokens));
                }
            } else if Some(&Lexeme::Ago) == l.get(tokens) {
                tokens += 1;
                return Some((Self::Ago(dur), tokens));
            }
        }

        tokens = 0;
        if let Some((date, t)) = Date::parse(&l[tokens..]) {
            tokens += t;
            if l.get(tokens) == Some(&Lexeme::Comma) {
                tokens += 1;
            }

            if let Some((time, t)) = Time::parse(&l[tokens..]) {
                tokens += t;
                return Some((Self::DateTime(date, time), tokens));
            }
        }

        tokens = 0;
        if let Some((time, t)) = Time::parse(&l[tokens..]) {
            tokens += t;
            if l.get(tokens) == Some(&Lexeme::Comma) {
                tokens += 1;
            }

            if let Some((date, t)) = Date::parse(&l[tokens..]) {
                tokens += t;
                return Some((Self::TimeDate(time, date), tokens));
            }
        }

        None
    }

    /// Convert a parsed DateTime to chrono's NaiveDateTime
    pub fn to_chrono(&self, default: ChronoTime) -> Result<ChronoDateTime, crate::Error> {
        Ok(match self {
            DateTime::Now => Local::now().naive_local(),
            DateTime::DateTime(date, time) => {
                let date = date.to_chrono()?;
                let time = time.to_chrono(default)?;

                ChronoDateTime::new(date, time)
            }
            DateTime::TimeDate(time, date) => {
                let date = date.to_chrono()?;
                let time = time.to_chrono(default)?;

                ChronoDateTime::new(date, time)
            }
            DateTime::After(dur, date) => {
                let date = date.to_chrono(default)?;
                dur.after(date)
            }
            DateTime::Before(dur, date) => {
                let date = date.to_chrono(default)?;
                dur.before(date)
            }
            DateTime::Ago(dur) => {
                let date = Local::now().naive_local();
                dur.before(date)
            }
        })
    }
}

#[derive(Debug, Eq, PartialEq)]
/// A Parsed Date
pub enum Date {
    MonthNumDayYear(u32, u32, u32),
    MonthDayYear(Month, u32, u32),
    MonthNumDay(u32, u32),
    MonthDay(Month, u32),
    Relative(RelativeSpecifier, Weekday),
    Weekday(Weekday),
    Today,
    Tomorrow,
    Yesterday,
}

impl Date {
    fn parse(l: &[Lexeme]) -> Option<(Self, usize)> {
        let mut tokens = 0;

        if let Some(&Lexeme::Today) = l.get(tokens) {
            tokens += 1;
            return Some((Self::Today, tokens));
        }

        tokens = 0;
        if let Some(&Lexeme::Tomorrow) = l.get(tokens) {
            tokens += 1;
            return Some((Self::Tomorrow, tokens));
        }

        tokens = 0;
        if let Some(&Lexeme::Yesterday) = l.get(tokens) {
            tokens += 1;
            return Some((Self::Yesterday, tokens));
        }

        tokens = 0;
        if let Some((month, t)) = Month::parse(&l[tokens..]) {
            tokens += t;

            let (day, t) = Num::parse(&l[tokens..])?;
            tokens += t;

            if let Some((year, t)) = Num::parse(&l[tokens..]) {
                tokens += t;
                return Some((Self::MonthDayYear(month, day, year), tokens));
            } else {
                return Some((Self::MonthDay(month, day), tokens));
            }
        }

        tokens = 0;
        if let Some((relspec, t)) = RelativeSpecifier::parse(&l[tokens..]) {
            tokens += t;

            if let Some((weekday, t)) = Weekday::parse(&l[tokens..]) {
                tokens += t;
                return Some((Self::Relative(relspec, weekday), tokens));
            }
        } else if let Some((weekday, t)) = Weekday::parse(&l[tokens..]) {
            tokens += t;
            return Some((Self::Weekday(weekday), tokens));
        } else if let Some((num1, t)) = Num::parse(&l[tokens..]) {
            tokens += t;
            if let Some(delim) = l.get(tokens) {
                if delim == &Lexeme::Slash || delim == &Lexeme::Dash || delim == &Lexeme::Dot {
                    // Consume slash or dash
                    tokens += 1;

                    if let Some((num2, t)) = Num::parse(&l[tokens..]) {
                        tokens += t;
                        if l.get(tokens)? == delim {
                            // Consume slash or dash
                            tokens += 1;

                            let (num3, t) = Num::parse(&l[tokens..])?;
                            tokens += t;

                            // If delim is dot use DMY, otherwise MDY
                            if delim == &Lexeme::Dot {
                                return Some((Self::MonthNumDayYear(num2, num1, num3), tokens));
                            }
                            else {
                                return Some((Self::MonthNumDayYear(num1, num2, num3), tokens));
                            }
                        } else {
                            // If delim is dot use DMY, otherwise MDY
                            if delim == &Lexeme::Dot {
                                return Some((Self::MonthNumDay(num2, num1), tokens));
                            }
                            else {
                                return Some((Self::MonthNumDay(num1, num2), tokens));
                            }
                        }
                    }
                }
            }
        }

        None
    }

    fn to_chrono(&self) -> Result<ChronoDate, crate::Error> {
        Ok(match self {
            Date::Today => Local::now().naive_local().date(),
            Date::Yesterday => {
                let today = Local::now().naive_local().date();
                today - ChronoDuration::days(1)
            }
            Date::Tomorrow => {
                let today = Local::now().naive_local().date();
                today + ChronoDuration::days(1)
            }
            Date::MonthNumDay(month, day) => {
                let today = Local::now().naive_local();
                ChronoDate::from_ymd_opt(today.year(), *month, *day)
                    .ok_or(crate::Error::InvalidDate(
                        format!("Invalid month-day: {month}-{day}")
                    ))?
            }
            Date::MonthNumDayYear(month, day, year) => {
                let curr = Local::now().naive_local().year() as u32;
                let year = if *year < 100 {
                    if curr + 10 < 2000 + *year {
                        1900 + *year
                    } else {
                        2000 + *year
                    }
                } else {
                    *year
                };

                ChronoDate::from_ymd_opt(year as i32, *month, *day)
                    .ok_or(crate::Error::InvalidDate(
                        format!("Invalid year-month-day: {year}-{month}-{day}")
                    ))?
            }
            Date::MonthDay(month, day) => {
                let today = Local::now().naive_local();
                let month = *month as u32;
                ChronoDate::from_ymd_opt(today.year(), month, *day)
                    .ok_or(crate::Error::InvalidDate(
                        format!("Invalid month-day: {month}-{day}")
                    ))?
            }
            Date::MonthDayYear(month, day, year) => {
                ChronoDate::from_ymd_opt(*year as i32, *month as u32, *day)
                    .ok_or(crate::Error::InvalidDate(
                        format!("Invalid year-month-day: {}-{}-{}", *year, *month as u32, *day)
                    ))?
            }
            Date::Relative(relspec, weekday) => {
                let weekday = weekday.to_chrono();
                let mut date = Local::now().naive_local().date();

                if relspec == &RelativeSpecifier::Next {
                    date += ChronoDuration::weeks(1);
                }

                if relspec == &RelativeSpecifier::Last {
                    date -= ChronoDuration::weeks(1);
                }

                while date.weekday() != weekday {
                    date += ChronoDuration::days(1);
                }

                date
            }
            Date::Weekday(weekday) => {
                let weekday = weekday.to_chrono();
                let mut date = Local::now().naive_local().date();

                while date.weekday() != weekday {
                    date += ChronoDuration::days(1);
                }

                date
            }
        })
    }
}

#[derive(Debug, Eq, PartialEq)]
pub enum RelativeSpecifier {
    This,
    Next,
    Last,
}

impl RelativeSpecifier {
    fn parse(l: &[Lexeme]) -> Option<(Self, usize)> {
        let res = match l.get(0) {
            Some(Lexeme::This) => Some(Self::This),
            Some(Lexeme::Next) => Some(Self::Next),
            Some(Lexeme::Last) => Some(Self::Last),
            _ => None,
        };

        res.map(|e| (e, 1))
    }
}

#[derive(Debug, Eq, PartialEq)]
pub enum Weekday {
    Monday,
    Tuesday,
    Wednesday,
    Thursday,
    Friday,
    Saturday,
    Sunday,
}

impl Weekday {
    fn parse(l: &[Lexeme]) -> Option<(Self, usize)> {
        let res = match l.get(0) {
            Some(Lexeme::Sunday) => Some(Self::Sunday),
            Some(Lexeme::Monday) => Some(Self::Monday),
            Some(Lexeme::Tuesday) => Some(Self::Tuesday),
            Some(Lexeme::Wednesday) => Some(Self::Wednesday),
            Some(Lexeme::Thursday) => Some(Self::Thursday),
            Some(Lexeme::Friday) => Some(Self::Friday),
            Some(Lexeme::Saturday) => Some(Self::Saturday),
            _ => None,
        };

        res.map(|e| (e, 1))
    }

    fn to_chrono(&self) -> ChronoWeekday {
        match *self {
            Weekday::Monday => ChronoWeekday::Mon,
            Weekday::Tuesday => ChronoWeekday::Tue,
            Weekday::Wednesday => ChronoWeekday::Wed,
            Weekday::Thursday => ChronoWeekday::Thu,
            Weekday::Friday => ChronoWeekday::Fri,
            Weekday::Saturday => ChronoWeekday::Sat,
            Weekday::Sunday => ChronoWeekday::Sun,
        }
    }
}

#[derive(Debug, Eq, PartialEq, Clone, Copy)]
pub enum Month {
    January = 1,
    February = 2,
    March = 3,
    April = 4,
    May = 5,
    June = 6,
    July = 7,
    August = 8,
    September = 9,
    October = 10,
    November = 11,
    December = 12,
}

impl Month {
    fn parse(l: &[Lexeme]) -> Option<(Self, usize)> {
        let res = match l.get(0) {
            Some(Lexeme::January) => Some(Self::January),
            Some(Lexeme::February) => Some(Self::February),
            Some(Lexeme::March) => Some(Self::March),
            Some(Lexeme::April) => Some(Self::April),
            Some(Lexeme::May) => Some(Self::May),
            Some(Lexeme::June) => Some(Self::June),
            Some(Lexeme::July) => Some(Self::July),
            Some(Lexeme::August) => Some(Self::August),
            Some(Lexeme::September) => Some(Self::September),
            Some(Lexeme::October) => Some(Self::October),
            Some(Lexeme::November) => Some(Self::November),
            Some(Lexeme::December) => Some(Self::December),
            _ => None,
        };

        res.map(|e| (e, 1))
    }
}

#[derive(Debug, Eq, PartialEq)]
pub enum Time {
    HourMin(u32, u32),
    HourMinAM(u32, u32),
    HourMinPM(u32, u32),
    Empty,
}

impl Time {
    fn parse(l: &[Lexeme]) -> Option<(Self, usize)> {
        let mut tokens = 0;

        if let Some((hour, t)) = Num::parse(&l[tokens..]) {
            tokens += t;
            if l.get(tokens) == Some(&Lexeme::Colon) {
                tokens += 1;

                if let Some((min, t)) = Num::parse(&l[tokens..]) {
                    tokens += t;
                    if let Some(&Lexeme::AM) = l.get(tokens) {
                        tokens += 1;
                        return Some((Time::HourMinAM(hour, min), tokens));
                    } else if let Some(&Lexeme::PM) = l.get(tokens) {
                        tokens += 1;
                        return Some((Time::HourMinPM(hour, min), tokens));
                    } else {
                        return Some((Time::HourMin(hour, min), tokens));
                    }
                }
            }
        }

        tokens = 0;
        Some((Self::Empty, tokens))
    }

    fn to_chrono(&self, default: ChronoTime) -> Result<ChronoTime, crate::Error> {
        match *self {
            Time::Empty => Ok(default),
            Time::HourMin(hour, min) => ChronoTime::from_hms_opt(hour, min, 0)
                .ok_or(crate::Error::InvalidDate(
                    format!("Invalid time: {hour}:{min}")
                )),
            Time::HourMinAM(hour, min) => ChronoTime::from_hms_opt(hour, min, 0)
                .ok_or(crate::Error::InvalidDate(
                    format!("Invalid time: {hour}:{min} am")
                )),
            Time::HourMinPM(hour, min) => ChronoTime::from_hms_opt(hour + 12, min, 0)
                .ok_or(crate::Error::InvalidDate(
                    format!("Invalid time: {hour}:{min} pm")
                )),
        }
    }
}

#[derive(Debug, Eq, PartialEq)]
pub enum Article {
    A,
    An,
    The,
}

impl Article {
    fn parse(l: &[Lexeme]) -> Option<(Self, usize)> {
        match l.get(0) {
            Some(Lexeme::A) => Some((Self::A, 1)),
            Some(Lexeme::An) => Some((Self::An, 1)),
            Some(Lexeme::The) => Some((Self::The, 1)),
            _ => None,
        }
    }
}

#[derive(Debug, Eq, PartialEq)]
pub enum Duration {
    Article(Unit),
    Specific(u32, Unit),
    Concat(Box<Duration>, Box<Duration>)
}

impl Duration {
    fn parse(l: &[Lexeme]) -> Option<(Self, usize)> {
        let mut tokens = 0;
        if let Some((d, t)) = Duration::parse_concrete(l) {
            tokens += t;

            if let Some(Lexeme::And) = l.get(tokens) {
                tokens += 1;

                if let Some((dur2, t)) = Duration::parse(&l[tokens..]) {
                    tokens += t;

                    return Some((Duration::Concat(Box::new(d), Box::new(dur2)), tokens));
                }
            }

            return Some((d, t));
        }

        None
    }

    fn parse_concrete(l: &[Lexeme]) -> Option<(Self, usize)> {
        let mut tokens = 0;

        if let Some((num, t)) = Num::parse(&l[tokens..]) {
            tokens += t;
            if let Some((u, t)) = Unit::parse(&l[tokens..]) {
                tokens += t;
                return Some((Self::Specific(num, u), tokens));
            }
        }

        tokens = 0;
        if let Some((_, t)) = Article::parse(l) {
            tokens += t;
            if let Some((u, t)) = Unit::parse(&l[tokens..]) {
                tokens += t;
                return Some((Self::Article(u), tokens));
            }
        }

        None
    }

    fn unit(&self) -> &Unit {
        match self {
            Duration::Article(u) => u,
            Duration::Specific(_, u) => u,
            _ => unimplemented!()
        }
    }

    fn num(&self) -> u32 {
        match *self {
            Duration::Article(_) => 1,
            Duration::Specific(num, _) => num,
            _ => unimplemented!()
        }
    }

    fn convertable(&self) -> bool {
        if let Duration::Concat(dur1, dur2) = self {
            return dur1.convertable() && dur2.convertable();
        }

        let unit = self.unit();
        unit != &Unit::Month && unit != &Unit::Year
    }

    fn to_chrono(&self) -> ChronoDuration {
        if let Duration::Concat(dur1, dur2) = self {
            return dur1.to_chrono() + dur2.to_chrono();
        }

        let unit = self.unit();
        let num = self.num();

        match unit {
            Unit::Day => ChronoDuration::days(num as i64),
            Unit::Week => ChronoDuration::weeks(num as i64),
            Unit::Hour => ChronoDuration::hours(num as i64),
            Unit::Minute => ChronoDuration::minutes(num as i64),
            _ => unreachable!(),
        }
    }

    fn after(&self, date: ChronoDateTime) -> ChronoDateTime {
        if let Duration::Concat(dur1, dur2) = self {
            return dur2.after(dur1.after(date));
        }

        if self.convertable() {
            date + self.to_chrono()
        } else {

            match self.unit() {
                Unit::Month => {
                    if date.month() == 12 {
                        date.with_month(1).unwrap()
                            .with_year(date.year() + 1).unwrap()
                    } else {
                        date.with_month(date.month()+self.num()).unwrap()
                    }
                }
                Unit::Year => {
                    date.with_year(date.year()+self.num() as i32).unwrap()
                }
                _ => unreachable!()
            }
        }
    }

    fn before(&self, date: ChronoDateTime) -> ChronoDateTime {
        if let Duration::Concat(dur1, dur2) = self {
            return dur2.before(dur1.before(date));
        }

        if self.convertable() {
            date - self.to_chrono()
        } else {
            match self.unit() {
                Unit::Month => {
                    if date.month() == 1 {
                        date.with_month(12).unwrap()
                            .with_year(date.year() - 1 as i32).unwrap()
                    } else {
                        date.with_month(date.month()-self.num()).unwrap()
                    }
                }
                Unit::Year => {
                    date.with_year(date.year()-self.num() as i32).unwrap()
                }
                _ => unreachable!()
            }
        }

    }
}

#[derive(Debug, Eq, PartialEq)]
pub enum Unit {
    Day,
    Week,
    Hour,
    Minute,
    Month,
    Year,
}

impl Unit {
    fn parse(l: &[Lexeme]) -> Option<(Self, usize)> {
        match l.get(0) {
            Some(Lexeme::Day) => Some((Unit::Day, 1)),
            Some(Lexeme::Week) => Some((Unit::Week, 1)),
            Some(Lexeme::Month) => Some((Unit::Month, 1)),
            Some(Lexeme::Year) => Some((Unit::Year, 1)),
            Some(Lexeme::Minute) => Some((Unit::Minute, 1)),
            Some(Lexeme::Hour) => Some((Unit::Hour, 1)),
            _ => None,
        }
    }
}

struct Ones;

impl Ones {
    fn parse(l: &[Lexeme]) -> Option<(u32, usize)> {
        let mut res = match l.get(0) {
            Some(Lexeme::One) => Some(1),
            Some(Lexeme::Two) => Some(2),
            Some(Lexeme::Three) => Some(3),
            Some(Lexeme::Four) => Some(4),
            Some(Lexeme::Five) => Some(5),
            Some(Lexeme::Six) => Some(6),
            Some(Lexeme::Seven) => Some(7),
            Some(Lexeme::Eight) => Some(8),
            Some(Lexeme::Nine) => Some(9),
            _ => None,
        };

        if res.is_none() {
            if let Some(Lexeme::Num(n)) = l.get(0) {
                if *n < 10 {
                    res = Some(*n);
                }
            }
        }

        res.map(|n| (n, 1))
    }
}

struct Teens;
impl Teens {
    fn parse(l: &[Lexeme]) -> Option<(u32, usize)> {
        let mut res = match l.get(0) {
            Some(Lexeme::Ten) => Some((10, 1)),
            Some(Lexeme::Eleven) => Some((11, 1)),
            Some(Lexeme::Twelve) => Some((12, 1)),
            Some(Lexeme::Thirteen) => Some((13, 1)),
            Some(Lexeme::Fourteen) => Some((14, 1)),
            Some(Lexeme::Fifteen) => Some((15, 1)),
            Some(Lexeme::Sixteen) => Some((16, 1)),
            Some(Lexeme::Seventeen) => Some((17, 1)),
            Some(Lexeme::Eighteen) => Some((18, 1)),
            Some(Lexeme::Nineteen) => Some((19, 1)),
            _ => None,
        };

        if res.is_none() {
            if let Some(Lexeme::Num(n)) = l.get(0) {
                if *n >= 10 && *n <= 19 {
                    res = Some((*n, 1));
                }
            }
        }

        res
    }
}

struct Tens;
impl Tens {
    fn parse(l: &[Lexeme]) -> Option<(u32, usize)> {
        match l.get(0) {
            Some(Lexeme::Twenty) => Some((20, 1)),
            Some(Lexeme::Thirty) => Some((30, 1)),
            Some(Lexeme::Fourty) => Some((40, 1)),
            Some(Lexeme::Fifty) => Some((50, 1)),
            Some(Lexeme::Sixty) => Some((60, 1)),
            Some(Lexeme::Seventy) => Some((70, 1)),
            Some(Lexeme::Eighty) => Some((80, 1)),
            Some(Lexeme::Ninety) => Some((90, 1)),
            _ => None,
        }
    }
}

struct NumDouble;
impl NumDouble {
    fn parse(l: &[Lexeme]) -> Option<(u32, usize)> {
        let mut tokens = 0;

        if let Some((tens, t)) = Tens::parse(&l[tokens..]) {
            tokens += t;

            if Some(&Lexeme::Dash) == l.get(tokens) {
                tokens += 1;
            }

            let (ones, t) = Ones::parse(&l[tokens..]).unwrap_or((0, 0));
            tokens += t;
            return Some((tens + ones, tokens));
        }

        tokens = 0;
        if let Some((teens, t)) = Teens::parse(&l[tokens..]) {
            tokens += t;
            return Some((teens, tokens));
        }

        tokens = 0;
        if let Some((ones, t)) = Ones::parse(&l[tokens..]) {
            tokens += t;
            return Some((ones, tokens));
        }

        tokens = 0;
        if let Some(Lexeme::Num(n)) = l.get(tokens) {
            tokens += 1;
            if *n < 100 && *n > 19 {
                return Some((*n, tokens));
            }
        }

        None
    }
}

struct NumTriple;
impl NumTriple {
    fn parse(l: &[Lexeme]) -> Option<(u32, usize)> {
        let mut tokens = 0;

        if let Some((ones, t)) = Ones::parse(&l[tokens..]) {
            tokens += t;

            if Some(&Lexeme::Hundred) == l.get(tokens) {
                // Consume 'Hundred'
                tokens += 1;

                let required = Some(&Lexeme::And) == l.get(tokens);
                if required {
                    tokens += 1;
                }
                let double = NumDouble::parse(&l[tokens..]);

                if !required || double.is_some() {
                    let (double, t) = double.unwrap_or((0, 0));
                    tokens += t;

                    return Some((ones * 100 + double, tokens));
                }
            }
        }

        tokens = 0;
        if Some(&Lexeme::Hundred) == l.get(tokens) {
            tokens += 1;

            let required = Some(&Lexeme::And) == l.get(tokens);
            if required {
                tokens += 1;
            }
            let double = NumDouble::parse(&l[tokens..]);

            if !required || double.is_some() {
                let (double, t) = double.unwrap_or((0, 0));
                tokens += t;

                return Some((100 + double, tokens));
            }
        }

        tokens = 0;
        if let Some((num_double, t)) = NumDouble::parse(&l[tokens..]) {
            tokens += t;
            return Some((num_double, tokens));
        }

        tokens = 0;
        if let Some(&Lexeme::Num(n)) = l.get(tokens) {
            tokens += 1;
            if n > 99 && n < 1000 {
                return Some((n, tokens));
            }
        }

        None
    }
}

struct NumTripleUnit;
impl NumTripleUnit {
    fn parse(l: &[Lexeme]) -> Option<(u32, usize)> {
        match l.get(0) {
            Some(Lexeme::Thousand) => Some((1000, 1)),
            Some(Lexeme::Million) => Some((1000000, 1)),
            Some(Lexeme::Billion) => Some((1000000000, 1)),
            _ => None,
        }
    }
}

struct Num;
impl Num {
    fn parse(l: &[Lexeme]) -> Option<(u32, usize)> {
        let mut tokens = 0;

        // <num_triple>
        if let Some((triple, t)) = NumTriple::parse(&l[tokens..]) {
            tokens += t;

            // <num_triple_unit>
            if let Some((unit, t)) = NumTripleUnit::parse(&l[tokens..]) {
                tokens += t;

                let required = Some(&Lexeme::And) == l.get(tokens);
                if required {
                    tokens += 1;
                } // Consume and
                let num = Num::parse(&l[tokens..]);

                if !required || num.is_some() {
                    let (num, t) = num.unwrap_or((0, 0));
                    tokens += t;

                    return Some((triple * unit + num, tokens));
                }
            }
        }

        tokens = 0;
        // <num_triple_unit>
        if let Some((unit, t)) = NumTripleUnit::parse(&l[tokens..]) {
            tokens += t;

            let required = Some(&Lexeme::And) == l.get(tokens);
            if required {
                tokens += 1;
            } // Consume and
            let num = Num::parse(&l[tokens..]);

            if num.is_some() || !required {
                let (num, t) = num.unwrap_or((0, 0));
                tokens += t;

                return Some((unit + num, tokens));
            }
        }

        // <num_triple>
        tokens = 0;
        if let Some((num, t)) = NumTriple::parse(&l[tokens..]) {
            tokens += t;
            return Some((num, tokens));
        }

        tokens = 0;
        // NUM
        if let Some(&Lexeme::Num(n)) = l.get(tokens) {
            tokens += 1;
            if n >= 1000 {
                return Some((n, tokens));
            }
        }

        None
    }
}

#[test]
fn test_ones() {
    let lexemes = vec![Lexeme::Five];
    let (ones, t) = Ones::parse(lexemes.as_slice()).unwrap();

    assert_eq!(ones, 5);
    assert_eq!(t, 1);
}

#[test]
fn test_ones_literal() {
    let lexemes = vec![Lexeme::Num(5)];
    let (ones, t) = Ones::parse(lexemes.as_slice()).unwrap();

    assert_eq!(ones, 5);
    assert_eq!(t, 1);
}

#[test]
fn test_simple_num() {
    let lexemes = vec![Lexeme::Num(5)];
    let (num, t) = Num::parse(lexemes.as_slice()).unwrap();

    assert_eq!(num, 5);
    assert_eq!(t, 1);
}

#[test]
fn test_complex_triple_num() {
    let lexemes = vec![
        Lexeme::Num(2),
        Lexeme::Hundred,
        Lexeme::And,
        Lexeme::Thirty,
        Lexeme::Dash,
        Lexeme::Five,
    ];
    let (num, t) = NumTriple::parse(lexemes.as_slice()).unwrap();

    assert_eq!(num, 235);
    assert_eq!(t, 6);
}

#[test]
fn test_complex_num() {
    let lexemes = vec![
        Lexeme::Two,
        Lexeme::Hundred,
        Lexeme::Five,
        Lexeme::Million,
        Lexeme::Thirty,
        Lexeme::Thousand,
        Lexeme::And,
        Lexeme::Ten,
    ];
    let (num, t) = Num::parse(lexemes.as_slice()).unwrap();

    assert_eq!(t, 8);
    assert_eq!(num, 205_030_010);
}

#[test]
fn test_simple_date_time() {
    use chrono::Timelike;

    let lexemes = vec![
        Lexeme::February,
        Lexeme::Num(16),
        Lexeme::Num(2022),
        Lexeme::Num(5),
        Lexeme::Colon,
        Lexeme::Num(27),
        Lexeme::PM,
    ];
    let (date, t) = DateTime::parse(lexemes.as_slice()).unwrap();
    let date = date.to_chrono(Local::now().naive_local().time()).unwrap();

    assert_eq!(t, 7);
    assert_eq!(date.year(), 2022);
    assert_eq!(date.month(), 2);
    assert_eq!(date.day(), 16);
    assert_eq!(date.hour(), 17);
    assert_eq!(date.minute(), 27);
}

#[test]
fn test_complex_relative_datetime() {
    let lexemes = vec![
        Lexeme::A,
        Lexeme::Week,
        Lexeme::After,
        Lexeme::Two,
        Lexeme::Day,
        Lexeme::Before,
        Lexeme::The,
        Lexeme::Day,
        Lexeme::After,
        Lexeme::Tomorrow,
        Lexeme::Comma,
        Lexeme::Num(5),
        Lexeme::Colon,
        Lexeme::Num(20),
    ];
    let today = Local::now().naive_local().date();
    let (date, t) = DateTime::parse(lexemes.as_slice()).unwrap();
    let date = date.to_chrono(Local::now().naive_local().time()).unwrap();

    assert_eq!(t, 14);
    assert_eq!(date.year(), today.year());
    assert_eq!(date.month(), today.month());
    assert_eq!(date.day(), today.day() + 7 - 2 + 1 + 1);
}

#[test]
fn test_datetime_now() {
    use chrono::Timelike;

    let lexemes = vec![Lexeme::Now];
    let (date, t) = DateTime::parse(lexemes.as_slice()).unwrap();
    let date = date.to_chrono(Local::now().naive_local().time()).unwrap();

    let now = Local::now().naive_local();
    assert_eq!(t, 1);
    assert_eq!(date.year(), now.year());
    assert_eq!(date.month(), now.month());
    assert_eq!(date.day(), now.day());
    assert_eq!(date.hour(), now.hour());
    assert_eq!(date.minute(), now.minute());
}

#[test]
fn test_malformed_article_after() {
    let lexemes = vec![Lexeme::A, Lexeme::Day, Lexeme::After, Lexeme::Colon];
    assert!(DateTime::parse(lexemes.as_slice()).is_none());
}

#[test]
fn test_malformed_after() {
    let lexemes = vec![Lexeme::Num(5), Lexeme::Day, Lexeme::After, Lexeme::Colon];
    assert!(DateTime::parse(lexemes.as_slice()).is_none());
}

#[test]
fn test_datetime_ago() {
    let lexemes = vec![Lexeme::A, Lexeme::Day, Lexeme::Ago];
    let (date, t) = DateTime::parse(lexemes.as_slice()).unwrap();
    let date = date.to_chrono(Local::now().naive_local().time()).unwrap();

    let today = Local::now().naive_local().date();
    assert_eq!(t, 3);
    assert_eq!(date.year(), today.year());
    assert_eq!(date.month(), today.month());
    assert_eq!(date.day(), today.day() - 1);
}

#[test]
fn test_teens() {
    assert_eq!((10, 1), Teens::parse(&[Lexeme::Ten]).unwrap());
    assert_eq!((11, 1), Teens::parse(&[Lexeme::Eleven]).unwrap());
    assert_eq!((12, 1), Teens::parse(&[Lexeme::Twelve]).unwrap());
    assert_eq!((13, 1), Teens::parse(&[Lexeme::Thirteen]).unwrap());
    assert_eq!((14, 1), Teens::parse(&[Lexeme::Fourteen]).unwrap());
    assert_eq!((15, 1), Teens::parse(&[Lexeme::Fifteen]).unwrap());
    assert_eq!((16, 1), Teens::parse(&[Lexeme::Sixteen]).unwrap());
    assert_eq!((17, 1), Teens::parse(&[Lexeme::Seventeen]).unwrap());
    assert_eq!((18, 1), Teens::parse(&[Lexeme::Eighteen]).unwrap());
    assert_eq!((19, 1), Teens::parse(&[Lexeme::Nineteen]).unwrap());
}

#[test]
fn test_article_before() {
    let (date, t) =
        DateTime::parse(&[Lexeme::A, Lexeme::Day, Lexeme::Before, Lexeme::Today]).unwrap();
    let date = date.to_chrono(Local::now().naive_local().time()).unwrap();
    let today = Local::now().naive_local().date();
    assert_eq!(t, 4);
    assert_eq!(date.year(), today.year());
    assert_eq!(date.month(), today.month());
    assert_eq!(date.day(), today.day() - 1);
}

#[test]
fn test_after_december() {
    let l = vec![
        Lexeme::A,
        Lexeme::Month,
        Lexeme::After,
        Lexeme::December,
        Lexeme::Num(5),
    ];

    let today = Local::now().naive_local().date();
    let (date, t) = DateTime::parse(l.as_slice()).unwrap();
    let date = date.to_chrono(Local::now().naive_local().time()).unwrap();

    assert_eq!(t, 5);
    assert_eq!(date.year(), today.year() + 1);
    assert_eq!(date.month(), 1);
    assert_eq!(date.day(), 5);
}

#[test]
fn test_month_before_january() {
    let l = vec![
        Lexeme::A,
        Lexeme::Month,
        Lexeme::Before,
        Lexeme::January,
        Lexeme::Num(5),
    ];

    let today = Local::now().naive_local().date();
    let (date, t) = DateTime::parse(l.as_slice()).unwrap();
    let date = date.to_chrono(Local::now().naive_local().time()).unwrap();

    assert_eq!(t, 5);
    assert_eq!(date.year(), today.year() - 1);
    assert_eq!(date.month(), 12);
    assert_eq!(date.day(), 5);
}

#[test]
fn test_month_after() {
    let l = vec![
        Lexeme::A,
        Lexeme::Month,
        Lexeme::After,
        Lexeme::October,
        Lexeme::Num(5),
    ];

    let today = Local::now().naive_local().date();
    let (date, t) = DateTime::parse(l.as_slice()).unwrap();
    let date = date.to_chrono(Local::now().naive_local().time()).unwrap();

    assert_eq!(t, 5);
    assert_eq!(date.year(), today.year());
    assert_eq!(date.month(), 11);
    assert_eq!(date.day(), 5);
}

#[test]
fn test_year_after() {
    let l = vec![
        Lexeme::A,
        Lexeme::Year,
        Lexeme::After,
        Lexeme::October,
        Lexeme::Num(5),
    ];

    let today = Local::now().naive_local().date();
    let (date, t) = DateTime::parse(l.as_slice()).unwrap();
    let date = date.to_chrono(Local::now().naive_local().time()).unwrap();

    assert_eq!(t, 5);
    assert_eq!(date.year(), today.year() + 1);
    assert_eq!(date.month(), 10);
    assert_eq!(date.day(), 5);
}

#[test]
fn test_month_before() {
    let l = vec![
        Lexeme::A,
        Lexeme::Month,
        Lexeme::Before,
        Lexeme::October,
        Lexeme::Num(5),
    ];

    let today = Local::now().naive_local().date();
    let (date, t) = DateTime::parse(l.as_slice()).unwrap();
    let date = date.to_chrono(Local::now().naive_local().time()).unwrap();

    assert_eq!(t, 5);
    assert_eq!(date.year(), today.year());
    assert_eq!(date.month(), 9);
    assert_eq!(date.day(), 5);
}

#[test]
fn test_year_before() {
    let l = vec![
        Lexeme::A,
        Lexeme::Year,
        Lexeme::Before,
        Lexeme::October,
        Lexeme::Num(5),
    ];

    let today = Local::now().naive_local().date();
    let (date, t) = DateTime::parse(l.as_slice()).unwrap();
    let date = date.to_chrono(Local::now().naive_local().time()).unwrap();

    assert_eq!(t, 5);
    assert_eq!(date.year(), today.year() - 1);
    assert_eq!(date.month(), 10);
    assert_eq!(date.day(), 5);
}

#[test]
<<<<<<< HEAD
fn test_month_literals_with_time_and_year() {
    use chrono::Timelike;

    let lexemes = vec![
        Lexeme::February,
        Lexeme::Num(16),
        Lexeme::Num(2022),
        Lexeme::Comma,
        Lexeme::Num(5),
        Lexeme::Colon,
        Lexeme::Num(27),
        Lexeme::PM,
=======
fn test_slash_separated_date() {
    let lexemes = vec![
        Lexeme::Num(5),
        Lexeme::Slash,
        Lexeme::Num(12),
        Lexeme::Slash,
        Lexeme::Num(2023),
>>>>>>> 696335f8
    ];
    let (date, t) = DateTime::parse(lexemes.as_slice()).unwrap();
    let date = date.to_chrono(Local::now().naive_local().time()).unwrap();

<<<<<<< HEAD
    assert_eq!(t, 8);
    assert_eq!(date.year(), 2022);
    assert_eq!(date.month(), 2);
    assert_eq!(date.day(), 16);
    assert_eq!(date.hour(), 17);
    assert_eq!(date.minute(), 27);
}

#[test]
fn test_month_literals_with_time_and_no_year() {
    use chrono::Timelike;

    let lexemes = vec![
        Lexeme::February,
        Lexeme::Num(16),
        Lexeme::Comma,
        Lexeme::Num(5),
        Lexeme::Colon,
        Lexeme::Num(27),
        Lexeme::PM,
    ];
    let (date, t) = DateTime::parse(lexemes.as_slice()).unwrap();
    let date = date.to_chrono(Local::now().naive_local().time()).unwrap();
    let current_year = Local::now().naive_local().year();

    assert_eq!(t, 7);
    assert_eq!(date.year(), current_year);
    assert_eq!(date.month(), 2);
    assert_eq!(date.day(), 16);
    assert_eq!(date.hour(), 17);
    assert_eq!(date.minute(), 27);
=======
    assert_eq!(t, 5);
    assert_eq!(date.year(), 2023);
    assert_eq!(date.month(), 5);
    assert_eq!(date.day(), 12);
}

#[test]
fn test_slash_separated_invalid_month() {
    let lexemes = vec![
        Lexeme::Num(13),
        Lexeme::Slash,
        Lexeme::Num(12),
        Lexeme::Slash,
        Lexeme::Num(2023),
    ];
    let (date, _) = DateTime::parse(lexemes.as_slice()).unwrap();
    let date = date.to_chrono(Local::now().naive_local().time());

    assert!(date.is_err());
}

#[test]
fn test_dash_separated_date() {
    let lexemes = vec![
        Lexeme::Num(5),
        Lexeme::Dash,
        Lexeme::Num(12),
        Lexeme::Dash,
        Lexeme::Num(2023),
    ];
    let (date, t) = DateTime::parse(lexemes.as_slice()).unwrap();
    let date = date.to_chrono(Local::now().naive_local().time()).unwrap();

    assert_eq!(t, 5);
    assert_eq!(date.year(), 2023);
    assert_eq!(date.month(), 5);
    assert_eq!(date.day(), 12);
}

#[test]
fn test_dash_separated_invalid_month() {
    let lexemes = vec![
        Lexeme::Num(13),
        Lexeme::Dash,
        Lexeme::Num(12),
        Lexeme::Dash,
        Lexeme::Num(2023),
    ];
    let (date, _) = DateTime::parse(lexemes.as_slice()).unwrap();
    let date = date.to_chrono(Local::now().naive_local().time());

    assert!(date.is_err());
}

#[test]
fn test_dot_separated_date() {
    let lexemes = vec![
        Lexeme::Num(19),
        Lexeme::Dot,
        Lexeme::Num(12),
        Lexeme::Dot,
        Lexeme::Num(2023),
    ];
    let (date, t) = DateTime::parse(lexemes.as_slice()).unwrap();
    let date = date.to_chrono(Local::now().naive_local().time()).unwrap();

    assert_eq!(t, 5);
    assert_eq!(date.year(), 2023);
    assert_eq!(date.month(), 12);
    assert_eq!(date.day(), 19);
}

#[test]
fn test_dot_separated_date_invalid_month() {
    let lexemes = vec![
        Lexeme::Num(19),
        Lexeme::Dot,
        Lexeme::Num(13),
        Lexeme::Dot,
        Lexeme::Num(2023),
    ];
    let (date, _) = DateTime::parse(lexemes.as_slice()).unwrap();
    let date = date.to_chrono(Local::now().naive_local().time());

    assert!(date.is_err());
>>>>>>> 696335f8
}<|MERGE_RESOLUTION|>--- conflicted
+++ resolved
@@ -1201,7 +1201,6 @@
 }
 
 #[test]
-<<<<<<< HEAD
 fn test_month_literals_with_time_and_year() {
     use chrono::Timelike;
 
@@ -1214,20 +1213,10 @@
         Lexeme::Colon,
         Lexeme::Num(27),
         Lexeme::PM,
-=======
-fn test_slash_separated_date() {
-    let lexemes = vec![
-        Lexeme::Num(5),
-        Lexeme::Slash,
-        Lexeme::Num(12),
-        Lexeme::Slash,
-        Lexeme::Num(2023),
->>>>>>> 696335f8
     ];
     let (date, t) = DateTime::parse(lexemes.as_slice()).unwrap();
     let date = date.to_chrono(Local::now().naive_local().time()).unwrap();
 
-<<<<<<< HEAD
     assert_eq!(t, 8);
     assert_eq!(date.year(), 2022);
     assert_eq!(date.month(), 2);
@@ -1259,7 +1248,20 @@
     assert_eq!(date.day(), 16);
     assert_eq!(date.hour(), 17);
     assert_eq!(date.minute(), 27);
-=======
+}
+
+#[test]
+fn test_slash_separated_date() {
+    let lexemes = vec![
+        Lexeme::Num(5),
+        Lexeme::Slash,
+        Lexeme::Num(12),
+        Lexeme::Slash,
+        Lexeme::Num(2023),
+    ];
+    let (date, t) = DateTime::parse(lexemes.as_slice()).unwrap();
+    let date = date.to_chrono(Local::now().naive_local().time()).unwrap();
+
     assert_eq!(t, 5);
     assert_eq!(date.year(), 2023);
     assert_eq!(date.month(), 5);
@@ -1345,5 +1347,4 @@
     let date = date.to_chrono(Local::now().naive_local().time());
 
     assert!(date.is_err());
->>>>>>> 696335f8
 }